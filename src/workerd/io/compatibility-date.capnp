--- conflicted
+++ resolved
@@ -680,18 +680,16 @@
       $experimental;
   # Enables the use of cache: no-cache in the fetch api.
 
-<<<<<<< HEAD
-  requestCfOverridesCacheRules @71 :Bool
-      $compatEnableFlag("request_cf_overrides_cache_rules")
-      $experimental
-      $neededByFl;
-  # Enables cache settings specified request in fetch api cf object to override cache rules. (only for user owned or grey-clouded sites)
-=======
   pythonWorkers20250116 @71 :Bool
       $compatEnableFlag("python_workers_20250116")
       $experimental
       $pythonSnapshotRelease(pyodide = "0.27.1", pyodideRevision = "2025-01-16",
           packages = "2024-12-18", backport = 0,
           baselineSnapshotHash = "TODO");
->>>>>>> a50d62a0
+
+  requestCfOverridesCacheRules @72 :Bool
+      $compatEnableFlag("request_cf_overrides_cache_rules")
+      $experimental
+      $neededByFl;
+  # Enables cache settings specified request in fetch api cf object to override cache rules. (only for user owned or grey-clouded sites)
 }