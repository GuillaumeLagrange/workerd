--- conflicted
+++ resolved
@@ -242,7 +242,6 @@
   }
 };
 
-<<<<<<< HEAD
 // This cache is used by Pyodide to store wheels fetched over the internet across workerd restarts in local dev only
 class DiskCache: public jsg::Object {
   kj::Maybe<kj::Own<const kj::Directory>> &cacheRoot;
@@ -255,7 +254,10 @@
   JSG_RESOURCE_TYPE(DiskCache) {
     JSG_METHOD(get);
     JSG_METHOD(put);
-=======
+  }
+};
+
+
 // A limiter which will throw if the startup is found to exceed limits. The script will still be
 // able to run for longer than the limit, but an error will be thrown as soon as the startup
 // finishes. This way we can enforce a Python-specific startup limit.
@@ -304,7 +306,6 @@
   JSG_RESOURCE_TYPE(SimplePythonLimiter) {
     JSG_METHOD(beginStartup);
     JSG_METHOD(finishStartup);
->>>>>>> 9e915ed6
   }
 };
 
@@ -316,13 +317,9 @@
   api::pyodide::PackagesTarReader,     \
   api::pyodide::PyodideMetadataReader, \
   api::pyodide::ArtifactBundler,       \
-<<<<<<< HEAD
   api::pyodide::DiskCache,             \
-  api::pyodide::DisabledInternalJaeger
-=======
   api::pyodide::DisabledInternalJaeger,\
   api::pyodide::SimplePythonLimiter
->>>>>>> 9e915ed6
 
 template <class Registry> void registerPyodideModules(Registry& registry, auto featureFlags) {
   if (featureFlags.getPythonWorkers()) {
